--- conflicted
+++ resolved
@@ -94,22 +94,15 @@
     """Creates a named event.
 
     Args:
-<<<<<<< HEAD
         names: An array-like object, typically of length 2.
-=======
-        names: An iterable, typically of length 2.
->>>>>>> 2849353a
         time: A datetime datetime or numpy datetime64.
         dur: A datetime timedelta or numpy timedelta64.
     Returns:
         A structured array with attributes 'names', 'time', and 'dur'.
     """
-<<<<<<< HEAD
     names = np.asarray(names)
-    time, dur = np.datetime64(time), np.timedelta64(dur)
-=======
-    names, time, dur = np.array(names), np.datetime64(time), np.timedelta64(dur)
->>>>>>> 2849353a
+    time = np.datetime64(time)
+    dur = np.timedelta64(dur)
     dt = [
         ('names', names.dtype, names.shape),
         ('time', time.dtype),
